--- conflicted
+++ resolved
@@ -1,12 +1,9 @@
 export function getGraphOptsFromArgv(): {
   addressBook: string | undefined
-<<<<<<< HEAD
   graphConfig: string | undefined
   l1GraphConfig: string | undefined
   l2GraphConfig: string | undefined
-=======
   disableSecureAccounts?: boolean | undefined
->>>>>>> 7e5ac05d
 } {
   const argv = process.argv.slice(2)
 
@@ -14,15 +11,10 @@
     argv[index] && argv[index] !== 'undefined' ? argv[index] : undefined
 
   return {
-<<<<<<< HEAD
     addressBook: getArgv(0),
     graphConfig: getArgv(1),
     l1GraphConfig: getArgv(2),
     l2GraphConfig: getArgv(3),
-=======
-    graphConfig: getArgv(0),
-    addressBook: getArgv(1),
-    disableSecureAccounts: getArgv(2),
->>>>>>> 7e5ac05d
+    disableSecureAccounts: getArgv(4),
   }
 }