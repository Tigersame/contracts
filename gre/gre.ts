import { HardhatConfig, HardhatRuntimeEnvironment, HardhatUserConfig } from 'hardhat/types'
import { extendConfig, extendEnvironment } from 'hardhat/config'
import { lazyFunction, lazyObject } from 'hardhat/plugins'

import { getAddressBook } from '../cli/address-book'
import { loadContracts } from '../cli/contracts'
import { readConfig } from '../cli/config'
import {
  GraphNetworkEnvironment,
  GraphRuntimeEnvironment,
  GraphRuntimeEnvironmentOptions,
} from './type-extensions'
import { getChains, getDefaultProviders, getAddressBookPath, getGraphConfigPaths } from './config'
import { getDeployer, getNamedAccounts, getTestAccounts, getWallet, getWallets } from './accounts'
import { logDebug, logWarn } from './helpers/logger'
import path from 'path'
import { EthersProviderWrapper } from '@nomiclabs/hardhat-ethers/internal/ethers-provider-wrapper'
import { Wallet } from 'ethers'

import 'hardhat-secure-accounts'
import { getSecureAccountsProvider } from './providers'

// Graph Runtime Environment (GRE) extensions for the HRE

extendConfig((config: HardhatConfig, userConfig: Readonly<HardhatUserConfig>) => {
  // Source for the path convention:
  // https://github.com/NomicFoundation/hardhat-ts-plugin-boilerplate/blob/d450d89f4b6ed5d26a8ae32b136b9c55d2aadab5/src/index.ts
  const userPath = userConfig.paths?.graph

  let newPath: string
  if (userPath === undefined) {
    newPath = config.paths.root
  } else {
    if (path.isAbsolute(userPath)) {
      newPath = userPath
    } else {
      newPath = path.normalize(path.join(config.paths.root, userPath))
    }
  }

  config.paths.graph = newPath
})

extendEnvironment((hre: HardhatRuntimeEnvironment) => {
  hre.graph = (opts: GraphRuntimeEnvironmentOptions = {}) => {
    logDebug('*** Initializing Graph Runtime Environment (GRE) ***')
    logDebug(`Main network: ${hre.network.name}`)

    const enableTxLogging = opts.enableTxLogging ?? false
    logDebug(`Tx logging: ${enableTxLogging ? 'enabled' : 'disabled'}`)

    const secureAccounts = !(
      opts.disableSecureAccounts ??
      hre.config.graph.disableSecureAccounts ??
      false
    )
    logDebug(`Secure accounts: ${secureAccounts ? 'enabled' : 'disabled'}`)

    const { l1ChainId, l2ChainId, isHHL1 } = getChains(hre.network.config.chainId)

    // Default providers for L1 and L2
    const { l1Provider, l2Provider } = getDefaultProviders(hre, l1ChainId, l2ChainId, isHHL1)

    // Getters to unlock secure account providers for L1 and L2
    const l1UnlockProvider = () =>
      getSecureAccountsProvider(
        hre.accounts,
        hre.config.networks,
        l1ChainId,
        hre.network.name,
        isHHL1,
        'L1',
        opts.l1AccountName,
        opts.l1AccountPassword,
      )

    const l2UnlockProvider = () =>
      getSecureAccountsProvider(
        hre.accounts,
        hre.config.networks,
        l2ChainId,
        hre.network.name,
        !isHHL1,
        'L2',
        opts.l2AccountName,
        opts.l2AccountPassword,
      )

    const addressBookPath = getAddressBookPath(hre, opts)
    const { l1GraphConfigPath, l2GraphConfigPath } = getGraphConfigPaths(
      hre,
      opts,
      l1ChainId,
      l2ChainId,
      isHHL1,
    )

    // Wallet functions
    const l1GetWallets = () => getWallets(hre.config.networks, l1ChainId, hre.network.name)
    const l1GetWallet = (address: string) =>
      getWallet(hre.config.networks, l1ChainId, hre.network.name, address)
    const l2GetWallets = () => getWallets(hre.config.networks, l2ChainId, hre.network.name)
    const l2GetWallet = (address: string) =>
      getWallet(hre.config.networks, l2ChainId, hre.network.name, address)

    // Build the Graph Runtime Environment (GRE)
    const l1Graph: GraphNetworkEnvironment | null = buildGraphNetworkEnvironment(
      l1ChainId,
      l1Provider,
      l1GraphConfigPath,
      addressBookPath,
      isHHL1,
      enableTxLogging,
      secureAccounts,
      l1GetWallets,
      l1GetWallet,
      l1UnlockProvider,
    )

    const l2Graph: GraphNetworkEnvironment | null = buildGraphNetworkEnvironment(
      l2ChainId,
      l2Provider,
      l2GraphConfigPath,
      addressBookPath,
      isHHL1,
      enableTxLogging,
      secureAccounts,
      l2GetWallets,
      l2GetWallet,
      l2UnlockProvider,
    )

    const gre: GraphRuntimeEnvironment = {
      ...(isHHL1 ? (l1Graph as GraphNetworkEnvironment) : (l2Graph as GraphNetworkEnvironment)),
      l1: l1Graph,
      l2: l2Graph,
    }

    logDebug('GRE initialized successfully!')
    logDebug(`Main network: L${isHHL1 ? '1' : '2'}`)
    logDebug(`Secondary network: ${gre.l2 !== null ? (isHHL1 ? 'L2' : 'L1') : 'not initialized'}`)
    return gre
  }
})

function buildGraphNetworkEnvironment(
  chainId: number,
  provider: EthersProviderWrapper | undefined,
  graphConfigPath: string | undefined,
  addressBookPath: string,
  isHHL1: boolean,
  enableTxLogging: boolean,
  secureAccounts: boolean,
  getWallets: () => Promise<Wallet[]>,
  getWallet: (address: string) => Promise<Wallet>,
  unlockProvider: () => Promise<EthersProviderWrapper | undefined>,
): GraphNetworkEnvironment | null {
  if (graphConfigPath === undefined) {
    logWarn(
      `No graph config file provided for chain: ${chainId}. ${
        isHHL1 ? 'L2' : 'L1'
      } will not be initialized.`,
    )
    return null
  }

  if (provider === undefined) {
    logWarn(
      `No provider URL found for: ${chainId}. ${isHHL1 ? 'L2' : 'L1'} will not be initialized.`,
    )
    return null
  }

  // Upgrade provider to secure accounts if feature is enabled
  const getUpdatedProvider = async () => (secureAccounts ? await unlockProvider() : provider)

  return {
    chainId: chainId,
    provider: provider,
    addressBook: lazyObject(() => getAddressBook(addressBookPath, chainId.toString())),
    graphConfig: lazyObject(() => readConfig(graphConfigPath, true)),
    contracts: lazyObject(() =>
<<<<<<< HEAD
      loadContracts(getAddressBook(addressBookPath, chainId.toString()), chainId, provider),
=======
      loadContracts(getAddressBook(addressBookPath, chainId.toString()), provider, enableTxLogging),
>>>>>>> 7e5ac05d
    ),
    getWallets: lazyFunction(() => () => getWallets()),
    getWallet: lazyFunction(() => (address: string) => getWallet(address)),
    getDeployer: lazyFunction(() => async () => getDeployer(await getUpdatedProvider())),
    getNamedAccounts: lazyFunction(
      () => async () => getNamedAccounts(await getUpdatedProvider(), graphConfigPath),
    ),
    getTestAccounts: lazyFunction(
      () => async () => getTestAccounts(await getUpdatedProvider(), graphConfigPath),
    ),
  }
}<|MERGE_RESOLUTION|>--- conflicted
+++ resolved
@@ -180,11 +180,7 @@
     addressBook: lazyObject(() => getAddressBook(addressBookPath, chainId.toString())),
     graphConfig: lazyObject(() => readConfig(graphConfigPath, true)),
     contracts: lazyObject(() =>
-<<<<<<< HEAD
       loadContracts(getAddressBook(addressBookPath, chainId.toString()), chainId, provider),
-=======
-      loadContracts(getAddressBook(addressBookPath, chainId.toString()), provider, enableTxLogging),
->>>>>>> 7e5ac05d
     ),
     getWallets: lazyFunction(() => () => getWallets()),
     getWallet: lazyFunction(() => (address: string) => getWallet(address)),
