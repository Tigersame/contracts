import { expect } from 'chai'
import { constants, BigNumber, PopulatedTransaction } from 'ethers'

import { Curation } from '../../build/types/Curation'
import { EpochManager } from '../../build/types/EpochManager'
import { GraphToken } from '../../build/types/GraphToken'
import { IStaking } from '../../build/types/IStaking'
import { LibExponential } from '../../build/types/LibExponential'

import { NetworkFixture } from '../lib/fixtures'
import {
  advanceToNextEpoch,
  deriveChannelKey,
  getAccounts,
  randomHexBytes,
  toBN,
  toGRT,
  Account,
  advanceEpochs,
} from '../lib/testHelpers'

const { AddressZero } = constants

const MAX_PPM = toBN('1000000')
const toPercentage = (ppm: BigNumber) => ppm.mul(100).div(MAX_PPM).toNumber()

enum AllocationState {
  Null,
  Active,
  Closed,
}

describe('Staking:Allocation', () => {
  let me: Account
  let governor: Account
  let indexer: Account
  let delegator: Account
  let slasher: Account
  let assetHolder: Account

  let fixture: NetworkFixture

  let curation: Curation
  let epochManager: EpochManager
  let grt: GraphToken
  let staking: IStaking
  let libExponential: LibExponential

  // Test values

  const indexerTokens = toGRT('1000')
  const tokensToStake = toGRT('100')
  const tokensToDelegate = toGRT('10')
  const tokensToAllocate = toGRT('100')
  const tokensToCollect = toGRT('100')
  const subgraphDeploymentID = randomHexBytes()
  const channelKey = deriveChannelKey()
  const allocationID = channelKey.address
  const anotherChannelKey = deriveChannelKey()
  const anotherAllocationID = anotherChannelKey.address
  const metadata = randomHexBytes(32)
  const poi = randomHexBytes()

  // Helpers

  const allocate = async (tokens: BigNumber, _allocationID?: string, _proof?: string) => {
    return staking
      .connect(indexer.signer)
      .allocateFrom(
        indexer.address,
        subgraphDeploymentID,
        tokens,
        _allocationID ?? allocationID,
        metadata,
        _proof ?? (await channelKey.generateProof(indexer.address)),
      )
  }

  const shouldAllocate = async (tokensToAllocate: BigNumber) => {
    // Advance epoch to prevent epoch jumping mid test
    await advanceToNextEpoch(epochManager)

    // Before state
    const beforeStake = await staking.stakes(indexer.address)

    // Allocate
    const currentEpoch = await epochManager.currentEpoch()
    const tx = allocate(tokensToAllocate)
    await expect(tx)
      .emit(staking, 'AllocationCreated')
      .withArgs(
        indexer.address,
        subgraphDeploymentID,
        currentEpoch,
        tokensToAllocate,
        allocationID,
        metadata,
      )

    // After state
    const afterStake = await staking.stakes(indexer.address)
    const afterAlloc = await staking.getAllocation(allocationID)
    const afterState = await staking.getAllocationState(allocationID)

    // Stake updated
    expect(afterStake.tokensAllocated).eq(beforeStake.tokensAllocated.add(tokensToAllocate))
    // Allocation updated
    expect(afterAlloc.indexer).eq(indexer.address)
    expect(afterAlloc.subgraphDeploymentID).eq(subgraphDeploymentID)
    expect(afterAlloc.tokens).eq(tokensToAllocate)
    expect(afterAlloc.createdAtEpoch).eq(currentEpoch)
    expect(afterAlloc.collectedFees).eq(toGRT('0'))
    expect(afterAlloc.closedAtEpoch).eq(toBN('0'))
    expect(afterState).to.eq(AllocationState.Active)
  }

  // This function tests collect with state updates
<<<<<<< HEAD
  const shouldCollect = async (tokensToCollect: BigNumber, expectEvent = true) => {
=======
  const shouldCollect = async (
    tokensToCollect: BigNumber,
    _allocationID?: string,
  ): Promise<{ queryRebates: BigNumber; queryFeesBurnt: BigNumber }> => {
    const alloID = _allocationID ?? allocationID
    const alloStateBefore = await staking.getAllocationState(alloID)
    // Should have a particular state before collecting
    expect(alloStateBefore).to.be.oneOf([AllocationState.Active, AllocationState.Closed])

>>>>>>> 1e593cfb
    // Before state
    const beforeTokenSupply = await grt.totalSupply()
    const beforePool = await curation.pools(subgraphDeploymentID)
    const beforeAlloc = await staking.getAllocation(alloID)
    const beforeIndexerBalance = await grt.balanceOf(indexer.address)
    const beforeStake = await staking.stakes(indexer.address)
    const beforeDelegationPool = await staking.delegationPools(indexer.address)

    // Advance blocks to get the allocation in epoch where it can be closed
    await advanceToNextEpoch(epochManager)

    // Collect fees and calculate expected results
    let rebateFees = tokensToCollect
    const protocolPercentage = await staking.protocolPercentage()
    const protocolFees = rebateFees.mul(protocolPercentage).div(MAX_PPM)
    rebateFees = rebateFees.sub(protocolFees)

    const curationPercentage = await staking.curationPercentage()
    const curationFees = rebateFees.mul(curationPercentage).div(MAX_PPM)
    rebateFees = rebateFees.sub(curationFees)

    const queryFees = tokensToCollect.sub(protocolFees).sub(curationFees)

    const [alphaNumerator, alphaDenominator, lambdaNumerator, lambdaDenominator] =
      await Promise.all([
        staking.alphaNumerator(),
        staking.alphaDenominator(),
        staking.lambdaNumerator(),
        staking.lambdaDenominator(),
      ])
    const accumulatedRebates = await libExponential.exponentialRebates(
      queryFees.add(beforeAlloc.collectedFees),
      beforeAlloc.tokens,
      alphaNumerator,
      alphaDenominator,
      lambdaNumerator,
      lambdaDenominator,
    )
    let queryRebates = beforeAlloc.distributedRebates.gt(accumulatedRebates)
      ? BigNumber.from(0)
      : accumulatedRebates.sub(beforeAlloc.distributedRebates)
    queryRebates = queryRebates.gt(queryFees) ? queryFees : queryRebates
    const queryFeesBurnt = queryFees.sub(queryRebates)

    const indexerCut = queryRebates.mul(beforeDelegationPool.queryFeeCut).div(MAX_PPM)
    const delegationRewards = queryRebates.sub(indexerCut)
    queryRebates = queryRebates.sub(delegationRewards)

    // Collect tokens from allocation
<<<<<<< HEAD
    const tx = staking.connect(assetHolder.signer).collect(tokensToCollect, allocationID)
    if (expectEvent) {
      await expect(tx)
        .emit(staking, 'AllocationCollected')
        .withArgs(
          indexer.address,
          subgraphDeploymentID,
          await epochManager.currentEpoch(),
          tokensToCollect,
          allocationID,
          assetHolder.address,
          curationFees,
          rebateFees,
        )
    } else {
      await expect(tx).to.not.be.reverted
      await expect(tx).to.not.emit(staking, 'AllocationCollected')
    }
=======
    const tx = staking.connect(assetHolder.signer).collect(tokensToCollect, alloID)
    await expect(tx)
      .emit(staking, 'RebateCollected')
      .withArgs(
        assetHolder.address,
        indexer.address,
        subgraphDeploymentID,
        alloID,
        await epochManager.currentEpoch(),
        tokensToCollect,
        protocolFees,
        curationFees,
        queryFees,
        queryRebates,
        delegationRewards,
      )
>>>>>>> 1e593cfb

    // After state
    const afterTokenSupply = await grt.totalSupply()
    const afterPool = await curation.pools(subgraphDeploymentID)
    const afterAlloc = await staking.getAllocation(alloID)
    const afterIndexerBalance = await grt.balanceOf(indexer.address)
    const afterStake = await staking.stakes(indexer.address)
    const alloStateAfter = await staking.getAllocationState(alloID)

    // Check that protocol fees are burnt
    expect(afterTokenSupply).eq(beforeTokenSupply.sub(protocolFees).sub(queryFeesBurnt))

    // Check that collected tokens are correctly distributed for rebating + tax + curators
    // tokensToCollect = queryFees + protocolFees + curationFees
    expect(tokensToCollect).eq(queryFees.add(protocolFees).add(curationFees))

    // Check that queryFees are distributed
    // queryFees = queryRebates + queryFeesBurnt + delegationRewards
    expect(queryFees).eq(queryRebates.add(queryFeesBurnt).add(delegationRewards))

    // Check that curation reserves increased for the SubgraphDeployment
    expect(afterPool.tokens).eq(beforePool.tokens.add(curationFees))

    // Verify allocation struct
    expect(afterAlloc.tokens).eq(beforeAlloc.tokens)
    expect(afterAlloc.createdAtEpoch).eq(beforeAlloc.createdAtEpoch)
    expect(afterAlloc.closedAtEpoch).eq(beforeAlloc.closedAtEpoch)
    expect(afterAlloc.accRewardsPerAllocatedToken).eq(beforeAlloc.accRewardsPerAllocatedToken)
    expect(afterAlloc.collectedFees).eq(beforeAlloc.collectedFees.add(queryFees))
    expect(afterAlloc.distributedRebates).eq(
      beforeAlloc.distributedRebates.add(queryRebates).add(delegationRewards),
    )
    expect(alloStateAfter).eq(alloStateBefore)

    // // Funds distributed to indexer or restaked
    const restake = (await staking.rewardsDestination(indexer.address)) === AddressZero
    if (restake) {
      expect(afterIndexerBalance).eq(beforeIndexerBalance)
      // Next invariant is only true if there are no delegation rewards (which is true in this case)
      expect(afterStake.tokensStaked).eq(beforeStake.tokensStaked.add(queryRebates))
    } else {
      expect(afterIndexerBalance).eq(beforeIndexerBalance.add(queryRebates))
      expect(afterStake.tokensStaked).eq(beforeStake.tokensStaked)
    }

    return { queryRebates, queryFeesBurnt }
  }

  const shouldCollectMultiple = async (collections: BigNumber[]) => {
    // Perform the multiple collections on currently open allocation
    const totalTokensToCollect = collections.reduce((a, b) => a.add(b), BigNumber.from(0))
    let rebatedAmountMultiple = BigNumber.from(0)
    for (const collect of collections) {
      rebatedAmountMultiple = rebatedAmountMultiple.add((await shouldCollect(collect)).queryRebates)
    }

    // Reset rebates state by closing allocation, advancing epoch and opening a new allocation
    await staking.connect(indexer.signer).closeAllocation(allocationID, poi)
    await advanceToNextEpoch(epochManager)
    await allocate(
      tokensToAllocate,
      anotherAllocationID,
      await anotherChannelKey.generateProof(indexer.address),
    )

    // Collect `tokensToCollect` with a single voucher
    const rebatedAmountFull = (await shouldCollect(totalTokensToCollect, anotherAllocationID))
      .queryRebates

    // Check rebated amounts match, allow a small error margin of 5 wei
    // Due to rounding it's not possible to guarantee an exact match in case of multiple collections
    expect(rebatedAmountMultiple.sub(rebatedAmountFull)).lt(5)
  }

  const shouldCloseAllocation = async () => {
    // Before state
    const beforeStake = await staking.stakes(indexer.address)
    const beforeAlloc = await staking.getAllocation(allocationID)
    const beforeAlloState = await staking.getAllocationState(allocationID)
    expect(beforeAlloState).eq(AllocationState.Active)

    // Move at least one epoch to be able to close
    await advanceToNextEpoch(epochManager)
    await advanceToNextEpoch(epochManager)

    // Calculations
    const currentEpoch = await epochManager.currentEpoch()

    // Close allocation
    const tx = staking.connect(indexer.signer).closeAllocation(allocationID, poi)
    await expect(tx)
      .emit(staking, 'AllocationClosed')
      .withArgs(
        indexer.address,
        subgraphDeploymentID,
        currentEpoch,
        beforeAlloc.tokens,
        allocationID,
        indexer.address,
        poi,
        false,
      )

    // After state
    const afterStake = await staking.stakes(indexer.address)
    const afterAlloc = await staking.getAllocation(allocationID)
    const afterAlloState = await staking.getAllocationState(allocationID)

    // Stake updated
    expect(afterStake.tokensAllocated).eq(beforeStake.tokensAllocated.sub(beforeAlloc.tokens))
    // Allocation updated
    expect(afterAlloc.closedAtEpoch).eq(currentEpoch)
    // State progressed
    expect(afterAlloState).eq(AllocationState.Closed)
  }
  // -- Tests --

  before(async function () {
    ;[me, governor, indexer, delegator, slasher, assetHolder] = await getAccounts()

    fixture = new NetworkFixture()
    ;({ curation, epochManager, grt, staking, libExponential } = await fixture.load(
      governor.signer,
      slasher.signer,
    ))

    // Give some funds to the indexer and approve staking contract to use funds on indexer behalf
    await grt.connect(governor.signer).mint(indexer.address, indexerTokens)
    await grt.connect(indexer.signer).approve(staking.address, indexerTokens)
<<<<<<< HEAD
=======

    // Give some funds to the delegator and approve staking contract to use funds on delegator behalf
    await grt.connect(governor.signer).mint(delegator.address, tokensToDelegate)
    await grt.connect(delegator.signer).approve(staking.address, tokensToDelegate)

    // Allow the asset holder
    await staking.connect(governor.signer).setAssetHolder(assetHolder.address, true)
>>>>>>> 1e593cfb
  })

  beforeEach(async function () {
    await fixture.setUp()
  })

  afterEach(async function () {
    await fixture.tearDown()
  })

  describe('operators', function () {
    it('should set operator', async function () {
      // Before state
      const beforeOperator = await staking.operatorAuth(indexer.address, me.address)

      // Set operator
      const tx = staking.connect(indexer.signer).setOperator(me.address, true)
      await expect(tx).emit(staking, 'SetOperator').withArgs(indexer.address, me.address, true)

      // After state
      const afterOperator = await staking.operatorAuth(indexer.address, me.address)

      // State updated
      expect(beforeOperator).eq(false)
      expect(afterOperator).eq(true)
    })

    it('should unset operator', async function () {
      await staking.connect(indexer.signer).setOperator(me.address, true)

      // Before state
      const beforeOperator = await staking.operatorAuth(indexer.address, me.address)

      // Set operator
      const tx = staking.connect(indexer.signer).setOperator(me.address, false)
      await expect(tx).emit(staking, 'SetOperator').withArgs(indexer.address, me.address, false)

      // After state
      const afterOperator = await staking.operatorAuth(indexer.address, me.address)

      // State updated
      expect(beforeOperator).eq(true)
      expect(afterOperator).eq(false)
    })
    it('should reject setting the operator to the msg.sender', async function () {
      await expect(
        staking.connect(indexer.signer).setOperator(indexer.address, true),
      ).to.be.revertedWith('operator == sender')
    })
  })

  describe('rewardsDestination', function () {
    it('should set rewards destination', async function () {
      // Before state
      const beforeDestination = await staking.rewardsDestination(indexer.address)

      // Set
      const tx = staking.connect(indexer.signer).setRewardsDestination(me.address)
      await expect(tx).emit(staking, 'SetRewardsDestination').withArgs(indexer.address, me.address)

      // After state
      const afterDestination = await staking.rewardsDestination(indexer.address)

      // State updated
      expect(beforeDestination).eq(AddressZero)
      expect(afterDestination).eq(me.address)

      // Must be able to set back to zero
      await staking.connect(indexer.signer).setRewardsDestination(AddressZero)
      expect(await staking.rewardsDestination(indexer.address)).eq(AddressZero)
    })
  })

  /**
   * Allocate
   */
  describe('allocate', function () {
    it('reject allocate with invalid allocationID', async function () {
      const tx = staking
        .connect(indexer.signer)
        .allocateFrom(
          indexer.address,
          subgraphDeploymentID,
          tokensToAllocate,
          AddressZero,
          metadata,
          randomHexBytes(20),
        )
      await expect(tx).revertedWith('!alloc')
    })

    it('reject allocate if no tokens staked', async function () {
      const tx = allocate(toBN('1'))
      await expect(tx).revertedWith('!minimumIndexerStake')
    })

    it('reject allocate zero tokens if no minimum stake', async function () {
      const tx = allocate(toBN('0'))
      await expect(tx).revertedWith('!minimumIndexerStake')
    })

    context('> when staked', function () {
      beforeEach(async function () {
        await staking.connect(indexer.signer).stake(tokensToStake)
      })

      it('reject allocate more than available tokens', async function () {
        const tokensOverCapacity = tokensToStake.add(toBN('1'))
        const tx = allocate(tokensOverCapacity)
        await expect(tx).revertedWith('!capacity')
      })

      it('should allocate', async function () {
        await advanceToNextEpoch(epochManager)
        await shouldAllocate(tokensToAllocate)
      })

      it('should allow allocation of zero tokens', async function () {
        const zeroTokens = toGRT('0')
        const tx = allocate(zeroTokens)
        await tx
      })

      it('should allocate on behalf of indexer', async function () {
        const proof = await channelKey.generateProof(indexer.address)

        // Reject to allocate if the address is not operator
        const tx1 = staking
          .connect(me.signer)
          .allocateFrom(
            indexer.address,
            subgraphDeploymentID,
            tokensToAllocate,
            allocationID,
            metadata,
            proof,
          )
        await expect(tx1).revertedWith('!auth')

        // Should allocate if given operator auth
        await staking.connect(indexer.signer).setOperator(me.address, true)
        await staking
          .connect(me.signer)
          .allocateFrom(
            indexer.address,
            subgraphDeploymentID,
            tokensToAllocate,
            allocationID,
            metadata,
            proof,
          )
      })

      it('reject allocate reusing an allocation ID', async function () {
        await advanceToNextEpoch(epochManager)
        const someTokensToAllocate = toGRT('10')
        await shouldAllocate(someTokensToAllocate)
        const tx = allocate(someTokensToAllocate)
        await expect(tx).revertedWith('!null')
      })

      describe('reject allocate on invalid proof', function () {
        it('invalid message', async function () {
          const invalidProof = await channelKey.generateProof(randomHexBytes(20))
          const tx = staking
            .connect(indexer.signer)
            .allocateFrom(
              indexer.address,
              subgraphDeploymentID,
              tokensToAllocate,
              indexer.address,
              metadata,
              invalidProof,
            )
          await expect(tx).revertedWith('!proof')
        })

        it('invalid proof signature format', async function () {
          const tx = staking
            .connect(indexer.signer)
            .allocateFrom(
              indexer.address,
              subgraphDeploymentID,
              tokensToAllocate,
              indexer.address,
              metadata,
              randomHexBytes(32),
            )
          await expect(tx).revertedWith('ECDSA: invalid signature length')
        })
      })
    })
  })

  /**
   * Collect
   */
  describe('collect', function () {
    beforeEach(async function () {
      // Create the allocation
      await staking.connect(indexer.signer).stake(tokensToStake)
      await allocate(tokensToAllocate)

      // Add some signal to the subgraph to enable curation fees
      const tokensToSignal = toGRT('100')
      await grt.connect(governor.signer).mint(me.address, tokensToSignal)
      await grt.connect(me.signer).approve(curation.address, tokensToSignal)
      await curation.connect(me.signer).mint(subgraphDeploymentID, tokensToSignal, 0)

      // Fund asset holder wallet
      const tokensToFund = toGRT('100000')
      await grt.connect(governor.signer).mint(assetHolder.address, tokensToFund)
      await grt.connect(assetHolder.signer).approve(staking.address, tokensToFund)
    })

    // * Test with different curation fees and protocol tax
    for (const params of [
      { curationPercentage: toBN('0'), protocolPercentage: toBN('0'), queryFeeCut: toBN('0') },
      { curationPercentage: toBN('0'), protocolPercentage: toBN('100000'), queryFeeCut: toBN('0') },
      { curationPercentage: toBN('200000'), protocolPercentage: toBN('0'), queryFeeCut: toBN('0') },
      {
        curationPercentage: toBN('200000'),
        protocolPercentage: toBN('100000'),
        queryFeeCut: toBN('950000'),
      },
    ]) {
      context(
        `> with ${toPercentage(params.curationPercentage)}% curationFees, ${toPercentage(
          params.protocolPercentage,
        )}% protocolTax and ${toPercentage(params.queryFeeCut)}% queryFeeCut`,
        async function () {
          beforeEach(async function () {
            // Set a protocol fee percentage
            await staking.connect(governor.signer).setProtocolPercentage(params.protocolPercentage)

            // Set a curation fee percentage
            await staking.connect(governor.signer).setCurationPercentage(params.curationPercentage)

            // Setup delegation
            await staking.connect(governor.signer).setDelegationRatio(10) // 1:10 delegation capacity
            await staking
              .connect(indexer.signer)
              .setDelegationParameters(toBN('800000'), params.queryFeeCut, 5)
            await staking.connect(delegator.signer).delegate(indexer.address, tokensToDelegate)
          })

          it('should collect funds from asset holder (restake=true)', async function () {
            await shouldCollect(tokensToCollect)
          })

          it('should collect funds from asset holder (restake=false)', async function () {
            // Set a random rewards destination address
            await staking.connect(governor.signer).setRewardsDestination(me.address)
            await shouldCollect(tokensToCollect)
          })

          it('should collect funds on both active and closed allocations', async function () {
            // Collect from active allocation
            await shouldCollect(tokensToCollect)

            // Close allocation
            await staking.connect(indexer.signer).closeAllocation(allocationID, poi)

            // Collect from closed allocation
            await shouldCollect(tokensToCollect)
          })

          it('should collect zero tokens', async function () {
            await shouldCollect(toGRT('0'))
          })

          it('should allow multiple collections on the same allocation', async function () {
            // Collect `tokensToCollect` with 4 different vouchers
            // This can represent vouchers not necessarily from the same gateway
            const splitCollect = tokensToCollect.div(4)
            await shouldCollectMultiple(Array(4).fill(splitCollect))
          })

          it('should allow multiple collections on the same allocation (edge case 1: small then big)', async function () {
            // Collect `tokensToCollect` with 2 vouchers, one small and then one big
            const smallCollect = tokensToCollect.div(100)
            const bigCollect = tokensToCollect.sub(smallCollect)
            await shouldCollectMultiple([smallCollect, bigCollect])
          })

          it('should allow multiple collections on the same allocation (edge case 2: big then small)', async function () {
            // Collect `tokensToCollect` with 2 vouchers, one big and then one small
            const smallCollect = tokensToCollect.div(100)
            const bigCollect = tokensToCollect.sub(smallCollect)
            await shouldCollectMultiple([bigCollect, smallCollect])
          })
        },
      )
    }

    it('reject collect if invalid collection', async function () {
      const tx = staking.connect(indexer.signer).collect(tokensToCollect, AddressZero)
      await expect(tx).revertedWith('!alloc')
    })

    it('reject collect if allocation does not exist', async function () {
      const invalidAllocationID = randomHexBytes(20)
      const tx = staking.connect(assetHolder.signer).collect(tokensToCollect, invalidAllocationID)
      await expect(tx).revertedWith('!collect')
    })

    it('should get no rebates if allocated stake is zero', async function () {
      // Create an allocation with no stake
      await staking.connect(indexer.signer).stake(tokensToStake)
      await allocate(
        BigNumber.from(0),
        anotherAllocationID,
        await anotherChannelKey.generateProof(indexer.address),
      )

      // Collect from closed allocation, should get no rebates
      const rebates = await shouldCollect(tokensToCollect, anotherAllocationID)
      expect(rebates.queryRebates).eq(BigNumber.from(0))
      expect(rebates.queryFeesBurnt).eq(tokensToCollect)
    })

    it('should resolve over-rebated scenarios correctly', async function () {
      // Set up a new allocation with `tokensToAllocate` staked
      await staking.connect(indexer.signer).stake(tokensToStake)
      await allocate(
        tokensToAllocate,
        anotherAllocationID,
        await anotherChannelKey.generateProof(indexer.address),
      )

<<<<<<< HEAD
    it('should collect zero tokens', async function () {
      await shouldCollect(toGRT('0'), false)
=======
      // Set initial rebate parameters, α = 0, λ = 1
      await staking.setRebateParameters(0, 1, 1, 1)

      // Collection amounts
      const firstTokensToCollect = tokensToAllocate.mul(8).div(10) // q1 < sij
      const secondTokensToCollect = tokensToAllocate.div(10) // q2 small amount, second collect should get "negative rebates"
      const thirdTokensToCollect = tokensToAllocate.mul(3) // q3 big amount so we get rebates again

      // First collection
      // Indexer gets 100% of the query fees due to α = 0
      const firstRebates = await shouldCollect(firstTokensToCollect, anotherAllocationID)
      expect(firstRebates.queryRebates).eq(firstTokensToCollect)
      expect(firstRebates.queryFeesBurnt).eq(BigNumber.from(0))

      // Update rebate parameters, α = 1, λ = 1
      await staking.setRebateParameters(1, 1, 1, 1)

      // Second collection
      // Indexer gets 0% of the query fees
      // Parameters changed so now they are over-rebated and should get "negative rebates", instead they get 0
      const secondRebates = await shouldCollect(secondTokensToCollect, anotherAllocationID)
      expect(secondRebates.queryRebates).eq(BigNumber.from(0))
      expect(secondRebates.queryFeesBurnt).eq(secondTokensToCollect)

      // Third collection
      // Previous collection plus this new one tip the balance and indexer is no longer over-rebated
      // They get rebates and burn again
      const thirdRebates = await shouldCollect(thirdTokensToCollect, anotherAllocationID)
      expect(thirdRebates.queryRebates).gt(BigNumber.from(0))
      expect(thirdRebates.queryFeesBurnt).gt(BigNumber.from(0))
>>>>>>> 1e593cfb
    })

    it('should resolve under-rebated scenarios correctly', async function () {
      // Set up a new allocation with `tokensToAllocate` staked
      await staking.connect(indexer.signer).stake(tokensToStake)
      await allocate(
        tokensToAllocate,
        anotherAllocationID,
        await anotherChannelKey.generateProof(indexer.address),
      )

      // Set initial rebate parameters, α = 1, λ = 1
      await staking.setRebateParameters(1, 1, 1, 1)

      // Collection amounts
      const firstTokensToCollect = tokensToAllocate
      const secondTokensToCollect = tokensToAllocate
      const thirdTokensToCollect = tokensToAllocate.mul(50)

      // First collection
      // Indexer gets rebates and burn
      const firstRebates = await shouldCollect(firstTokensToCollect, anotherAllocationID)
      expect(firstRebates.queryRebates).gt(BigNumber.from(0))
      expect(firstRebates.queryFeesBurnt).gt(BigNumber.from(0))

      // Update rebate parameters, α = 0.1, λ = 1
      await staking.setRebateParameters(1, 10, 1, 1)

      // Second collection
      // Indexer gets 100% of the query fees
      // Parameters changed so now they are under-rebated and should get more than the available amount but we cap it
      const secondRebates = await shouldCollect(secondTokensToCollect, anotherAllocationID)
      expect(secondRebates.queryRebates).eq(secondTokensToCollect)
      expect(secondRebates.queryFeesBurnt).eq(BigNumber.from(0))

      // Third collection
      // Previous collection plus this new one tip the balance and indexer is no longer under-rebated
      // They get rebates and burn again
      const thirdRebates = await shouldCollect(thirdTokensToCollect, anotherAllocationID)
      expect(thirdRebates.queryRebates).gt(BigNumber.from(0))
      expect(thirdRebates.queryFeesBurnt).gt(BigNumber.from(0))
    })

    it('should get stuck under-rebated if alpha is changed to zero', async function () {
      // Set up a new allocation with `tokensToAllocate` staked
      await staking.connect(indexer.signer).stake(tokensToStake)
      await allocate(
        tokensToAllocate,
        anotherAllocationID,
        await anotherChannelKey.generateProof(indexer.address),
      )

      // Set initial rebate parameters, α = 1, λ = 1
      await staking.setRebateParameters(1, 1, 1, 1)

      // First collection
      // Indexer gets rebates and burn
      const firstRebates = await shouldCollect(tokensToCollect, anotherAllocationID)
      expect(firstRebates.queryRebates).gt(BigNumber.from(0))
      expect(firstRebates.queryFeesBurnt).gt(BigNumber.from(0))

      // Update rebate parameters, α = 0, λ = 1
      await staking.setRebateParameters(0, 1, 1, 1)

      // Succesive collections
      // Indexer gets 100% of the query fees
      // Parameters changed so now they are under-rebated and should get more than the available amount but we cap it
      // Distributed amount will never catch up due to the initial collection which was less than 100%
      for (const _i of [...Array(10).keys()]) {
        const succesiveRebates = await shouldCollect(tokensToCollect, anotherAllocationID)
        expect(succesiveRebates.queryRebates).eq(tokensToCollect)
        expect(succesiveRebates.queryFeesBurnt).eq(BigNumber.from(0))
      }
    })
  })

  /**
   * Close allocation
   */
  describe('closeAllocation', function () {
    beforeEach(async function () {
      // Stake and allocate
      await staking.connect(indexer.signer).stake(tokensToStake)
    })

    for (const tokensToAllocate of [toBN(100), toBN(0)]) {
      context(`> with ${tokensToAllocate} allocated tokens`, async function () {
        beforeEach(async function () {
          // Advance to next epoch to avoid creating the allocation
          // right at the epoch boundary, which would mess up the tests.
          await advanceToNextEpoch(epochManager)

          // Allocate
          await allocate(tokensToAllocate)
        })

        it('reject close a non-existing allocation', async function () {
          const invalidAllocationID = randomHexBytes(20)
          const tx = staking.connect(indexer.signer).closeAllocation(invalidAllocationID, poi)
          await expect(tx).revertedWith('!active')
        })

        it('reject close before at least one epoch has passed', async function () {
          const tx = staking.connect(indexer.signer).closeAllocation(allocationID, poi)
          await expect(tx).revertedWith('<epochs')
        })

        it('reject close if not the owner of allocation', async function () {
          // Move at least one epoch to be able to close
          await advanceToNextEpoch(epochManager)

          // Close allocation
          const tx = staking.connect(me.signer).closeAllocation(allocationID, poi)
          await expect(tx).revertedWith('!auth')
        })

        it('reject close if allocation is already closed', async function () {
          // Move at least one epoch to be able to close
          await advanceToNextEpoch(epochManager)

          // First closing
          await staking.connect(indexer.signer).closeAllocation(allocationID, poi)

          // Second closing
          const tx = staking.connect(indexer.signer).closeAllocation(allocationID, poi)
          await expect(tx).revertedWith('!active')
        })

        it('should close an allocation', async function () {
          await shouldCloseAllocation()
        })

        it('should close an allocation (by operator)', async function () {
          // Move at least one epoch to be able to close
          await advanceToNextEpoch(epochManager)
          await advanceToNextEpoch(epochManager)

          // Reject to close if the address is not operator
          const tx1 = staking.connect(me.signer).closeAllocation(allocationID, poi)
          await expect(tx1).revertedWith('!auth')

          // Should close if given operator auth
          await staking.connect(indexer.signer).setOperator(me.address, true)
          await staking.connect(me.signer).closeAllocation(allocationID, poi)
        })

        it('should close an allocation (by public) only if allocation is non-zero', async function () {
          // Reject to close if public address and under max allocation epochs
          const tx1 = staking.connect(me.signer).closeAllocation(allocationID, poi)
          await expect(tx1).revertedWith('<epochs')

          // Move max allocation epochs to close by delegator
          const maxAllocationEpochs = await staking.maxAllocationEpochs()
          await advanceEpochs(epochManager, maxAllocationEpochs + 1)

          // Closing should only be possible if allocated tokens > 0
          const alloc = await staking.getAllocation(allocationID)
          if (alloc.tokens.gt(0)) {
            // Calculations
            const beforeAlloc = await staking.getAllocation(allocationID)
            const currentEpoch = await epochManager.currentEpoch()

            // Setup
            await grt.connect(governor.signer).mint(me.address, toGRT('1'))
            await grt.connect(me.signer).approve(staking.address, toGRT('1'))

            // Should close by public
            const tx = staking.connect(me.signer).closeAllocation(allocationID, poi)
            await expect(tx)
              .emit(staking, 'AllocationClosed')
              .withArgs(
                indexer.address,
                subgraphDeploymentID,
                currentEpoch,
                beforeAlloc.tokens,
                allocationID,
                me.address,
                poi,
                true,
              )
          } else {
            // closing by the public on a zero allocation is not authorized
            const tx = staking.connect(me.signer).closeAllocation(allocationID, poi)
            await expect(tx).revertedWith('!auth')
          }
        })

        it('should close many allocations in batch', async function () {
          // Setup a second allocation
          await staking.connect(indexer.signer).stake(tokensToStake)
          const channelKey2 = deriveChannelKey()
          const allocationID2 = channelKey2.address
          await staking
            .connect(indexer.signer)
            .allocate(
              subgraphDeploymentID,
              tokensToAllocate,
              allocationID2,
              metadata,
              await channelKey2.generateProof(indexer.address),
            )

          // Move at least one epoch to be able to close
          await advanceToNextEpoch(epochManager)
          await advanceToNextEpoch(epochManager)

          // Close multiple allocations in one tx
          const requests = await Promise.all(
            [
              {
                allocationID: allocationID,
                poi: poi,
              },
              {
                allocationID: allocationID2,
                poi: poi,
              },
            ].map(({ allocationID, poi }) =>
              staking
                .connect(indexer.signer)
                .populateTransaction.closeAllocation(allocationID, poi),
            ),
          ).then((e) => e.map((e: PopulatedTransaction) => e.data))
          await staking.connect(indexer.signer).multicall(requests)
        })
      })
    }
  })

  describe('closeAndAllocate', function () {
    beforeEach(async function () {
      // Stake and allocate
      await staking.connect(indexer.signer).stake(tokensToAllocate)
      await allocate(tokensToAllocate)
    })

    it('should close and create a new allocation', async function () {
      // Move at least one epoch to be able to close
      await advanceToNextEpoch(epochManager)

      // Close and allocate
      const newChannelKey = deriveChannelKey()
      const newAllocationID = newChannelKey.address

      // Close multiple allocations in one tx
      const requests = await Promise.all([
        staking.connect(indexer.signer).populateTransaction.closeAllocation(allocationID, poi),
        staking
          .connect(indexer.signer)
          .populateTransaction.allocateFrom(
            indexer.address,
            subgraphDeploymentID,
            tokensToAllocate,
            newAllocationID,
            metadata,
            await newChannelKey.generateProof(indexer.address),
          ),
      ]).then((e) => e.map((e: PopulatedTransaction) => e.data))
      await staking.connect(indexer.signer).multicall(requests)
    })
  })
})<|MERGE_RESOLUTION|>--- conflicted
+++ resolved
@@ -115,19 +115,19 @@
   }
 
   // This function tests collect with state updates
-<<<<<<< HEAD
-  const shouldCollect = async (tokensToCollect: BigNumber, expectEvent = true) => {
-=======
   const shouldCollect = async (
     tokensToCollect: BigNumber,
-    _allocationID?: string,
+    options: {
+      allocationID?: string
+      expectEvent?: boolean
+    } = {},
   ): Promise<{ queryRebates: BigNumber; queryFeesBurnt: BigNumber }> => {
-    const alloID = _allocationID ?? allocationID
+    const expectEvent = options.expectEvent ?? true
+    const alloID = options.allocationID ?? allocationID
     const alloStateBefore = await staking.getAllocationState(alloID)
     // Should have a particular state before collecting
     expect(alloStateBefore).to.be.oneOf([AllocationState.Active, AllocationState.Closed])
 
->>>>>>> 1e593cfb
     // Before state
     const beforeTokenSupply = await grt.totalSupply()
     const beforePool = await curation.pools(subgraphDeploymentID)
@@ -177,43 +177,27 @@
     queryRebates = queryRebates.sub(delegationRewards)
 
     // Collect tokens from allocation
-<<<<<<< HEAD
-    const tx = staking.connect(assetHolder.signer).collect(tokensToCollect, allocationID)
+    const tx = staking.connect(assetHolder.signer).collect(tokensToCollect, alloID)
     if (expectEvent) {
       await expect(tx)
-        .emit(staking, 'AllocationCollected')
+        .emit(staking, 'RebateCollected')
         .withArgs(
+          assetHolder.address,
           indexer.address,
           subgraphDeploymentID,
+          alloID,
           await epochManager.currentEpoch(),
           tokensToCollect,
-          allocationID,
-          assetHolder.address,
+          protocolFees,
           curationFees,
-          rebateFees,
+          queryFees,
+          queryRebates,
+          delegationRewards,
         )
     } else {
       await expect(tx).to.not.be.reverted
-      await expect(tx).to.not.emit(staking, 'AllocationCollected')
+      await expect(tx).to.not.emit(staking, 'RebateCollected')
     }
-=======
-    const tx = staking.connect(assetHolder.signer).collect(tokensToCollect, alloID)
-    await expect(tx)
-      .emit(staking, 'RebateCollected')
-      .withArgs(
-        assetHolder.address,
-        indexer.address,
-        subgraphDeploymentID,
-        alloID,
-        await epochManager.currentEpoch(),
-        tokensToCollect,
-        protocolFees,
-        curationFees,
-        queryFees,
-        queryRebates,
-        delegationRewards,
-      )
->>>>>>> 1e593cfb
 
     // After state
     const afterTokenSupply = await grt.totalSupply()
@@ -280,8 +264,9 @@
     )
 
     // Collect `tokensToCollect` with a single voucher
-    const rebatedAmountFull = (await shouldCollect(totalTokensToCollect, anotherAllocationID))
-      .queryRebates
+    const rebatedAmountFull = (
+      await shouldCollect(totalTokensToCollect, { allocationID: anotherAllocationID })
+    ).queryRebates
 
     // Check rebated amounts match, allow a small error margin of 5 wei
     // Due to rounding it's not possible to guarantee an exact match in case of multiple collections
@@ -343,16 +328,10 @@
     // Give some funds to the indexer and approve staking contract to use funds on indexer behalf
     await grt.connect(governor.signer).mint(indexer.address, indexerTokens)
     await grt.connect(indexer.signer).approve(staking.address, indexerTokens)
-<<<<<<< HEAD
-=======
 
     // Give some funds to the delegator and approve staking contract to use funds on delegator behalf
     await grt.connect(governor.signer).mint(delegator.address, tokensToDelegate)
     await grt.connect(delegator.signer).approve(staking.address, tokensToDelegate)
-
-    // Allow the asset holder
-    await staking.connect(governor.signer).setAssetHolder(assetHolder.address, true)
->>>>>>> 1e593cfb
   })
 
   beforeEach(async function () {
@@ -669,7 +648,7 @@
       )
 
       // Collect from closed allocation, should get no rebates
-      const rebates = await shouldCollect(tokensToCollect, anotherAllocationID)
+      const rebates = await shouldCollect(tokensToCollect, { allocationID: anotherAllocationID })
       expect(rebates.queryRebates).eq(BigNumber.from(0))
       expect(rebates.queryFeesBurnt).eq(tokensToCollect)
     })
@@ -683,10 +662,6 @@
         await anotherChannelKey.generateProof(indexer.address),
       )
 
-<<<<<<< HEAD
-    it('should collect zero tokens', async function () {
-      await shouldCollect(toGRT('0'), false)
-=======
       // Set initial rebate parameters, α = 0, λ = 1
       await staking.setRebateParameters(0, 1, 1, 1)
 
@@ -697,7 +672,9 @@
 
       // First collection
       // Indexer gets 100% of the query fees due to α = 0
-      const firstRebates = await shouldCollect(firstTokensToCollect, anotherAllocationID)
+      const firstRebates = await shouldCollect(firstTokensToCollect, {
+        allocationID: anotherAllocationID,
+      })
       expect(firstRebates.queryRebates).eq(firstTokensToCollect)
       expect(firstRebates.queryFeesBurnt).eq(BigNumber.from(0))
 
@@ -707,17 +684,20 @@
       // Second collection
       // Indexer gets 0% of the query fees
       // Parameters changed so now they are over-rebated and should get "negative rebates", instead they get 0
-      const secondRebates = await shouldCollect(secondTokensToCollect, anotherAllocationID)
+      const secondRebates = await shouldCollect(secondTokensToCollect, {
+        allocationID: anotherAllocationID,
+      })
       expect(secondRebates.queryRebates).eq(BigNumber.from(0))
       expect(secondRebates.queryFeesBurnt).eq(secondTokensToCollect)
 
       // Third collection
       // Previous collection plus this new one tip the balance and indexer is no longer over-rebated
       // They get rebates and burn again
-      const thirdRebates = await shouldCollect(thirdTokensToCollect, anotherAllocationID)
+      const thirdRebates = await shouldCollect(thirdTokensToCollect, {
+        allocationID: anotherAllocationID,
+      })
       expect(thirdRebates.queryRebates).gt(BigNumber.from(0))
       expect(thirdRebates.queryFeesBurnt).gt(BigNumber.from(0))
->>>>>>> 1e593cfb
     })
 
     it('should resolve under-rebated scenarios correctly', async function () {
@@ -739,7 +719,9 @@
 
       // First collection
       // Indexer gets rebates and burn
-      const firstRebates = await shouldCollect(firstTokensToCollect, anotherAllocationID)
+      const firstRebates = await shouldCollect(firstTokensToCollect, {
+        allocationID: anotherAllocationID,
+      })
       expect(firstRebates.queryRebates).gt(BigNumber.from(0))
       expect(firstRebates.queryFeesBurnt).gt(BigNumber.from(0))
 
@@ -749,16 +731,24 @@
       // Second collection
       // Indexer gets 100% of the query fees
       // Parameters changed so now they are under-rebated and should get more than the available amount but we cap it
-      const secondRebates = await shouldCollect(secondTokensToCollect, anotherAllocationID)
+      const secondRebates = await shouldCollect(secondTokensToCollect, {
+        allocationID: anotherAllocationID,
+      })
       expect(secondRebates.queryRebates).eq(secondTokensToCollect)
       expect(secondRebates.queryFeesBurnt).eq(BigNumber.from(0))
 
       // Third collection
       // Previous collection plus this new one tip the balance and indexer is no longer under-rebated
       // They get rebates and burn again
-      const thirdRebates = await shouldCollect(thirdTokensToCollect, anotherAllocationID)
+      const thirdRebates = await shouldCollect(thirdTokensToCollect, {
+        allocationID: anotherAllocationID,
+      })
       expect(thirdRebates.queryRebates).gt(BigNumber.from(0))
       expect(thirdRebates.queryFeesBurnt).gt(BigNumber.from(0))
+    })
+
+    it('should collect zero tokens', async function () {
+      await shouldCollect(toGRT('0'), { expectEvent: false })
     })
 
     it('should get stuck under-rebated if alpha is changed to zero', async function () {
@@ -775,7 +765,9 @@
 
       // First collection
       // Indexer gets rebates and burn
-      const firstRebates = await shouldCollect(tokensToCollect, anotherAllocationID)
+      const firstRebates = await shouldCollect(tokensToCollect, {
+        allocationID: anotherAllocationID,
+      })
       expect(firstRebates.queryRebates).gt(BigNumber.from(0))
       expect(firstRebates.queryFeesBurnt).gt(BigNumber.from(0))
 
@@ -787,7 +779,9 @@
       // Parameters changed so now they are under-rebated and should get more than the available amount but we cap it
       // Distributed amount will never catch up due to the initial collection which was less than 100%
       for (const _i of [...Array(10).keys()]) {
-        const succesiveRebates = await shouldCollect(tokensToCollect, anotherAllocationID)
+        const succesiveRebates = await shouldCollect(tokensToCollect, {
+          allocationID: anotherAllocationID,
+        })
         expect(succesiveRebates.queryRebates).eq(tokensToCollect)
         expect(succesiveRebates.queryFeesBurnt).eq(BigNumber.from(0))
       }
